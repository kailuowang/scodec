package scodec

import scala.language.implicitConversions

import java.nio.charset.Charset
import java.security.cert.{ Certificate, X509Certificate }
import java.util.UUID
import java.util.zip.Deflater

import scodec.bits.{ BitVector, ByteOrdering, ByteVector }

import shapeless.HList

/**
 * Provides codecs for common types and combinators for building larger codecs.
 *
 * === Bits and Bytes Codecs ===
 *
 * The simplest of the provided codecs are those that encode/decode `BitVector`s and `ByteVectors` directly.
 * These are provided by `bits` and `bytes` methods. These codecs encode all of the bits/bytes directly
 * in to the result and decode *all* of the remaining bits/bytes in to the result value. That is, the result
 * of `decode` always returns a empty bit vector for the remaining bits.
 *
 * Similarly, fixed size alternatives are provided by the `bits(size)` and `bytes(size)` methods, which
 * encode a fixed number of bits/bytes (or error if not provided the correct size) and decoded a fixed number
 * of bits/bytes (or error if that many bits/bytes are not available).
 *
 * There are more specialized codecs for working with bits, including `ignore` and `constant`.
 *
 *
 * === Numeric Codecs ===
 *
 * There are built-in codecs for `Int`, `Long`, `Float`, and `Double`.
 *
 * There are a number of predefined integral codecs named using the form: {{{
 [u]int$${size}[L]
 }}}
 * where `u` stands for unsigned, `size` is replaced by one of `8, 16, 24, 32, 64`, and `L` stands for little-endian.
 * For each codec of that form, the type is `Codec[Int]` or `Codec[Long]` depending on the specified size.
 * For example, `int32` supports 32-bit big-endian 2s complement signed integers, and uint16L supports 16-bit little-endian
 * unsigned integers.
 * Note: `uint64[L]` are not provided because a 64-bit unsigned integer does not fit in to a `Long`.
 *
 * Additionally, methods of the form `[u]int[L](size: Int)` and `[u]long[L](size: Int)` exist to build arbitrarily
 * sized codecs, within the limitations of `Int` and `Long`.
 *
 * IEEE 754 floating point values are supported by the [[float]], [[floatL]], [[double]], and [[doubleL]] codecs.
 *
 *
 * === Miscellaneous Value Codecs ===
 *
 * In addition to the numeric codecs, there are built-in codecs for `Boolean`, `String`, and `UUID`.
 *
 * Boolean values are supported by the `bool` codecs.
 *
 *
 * === Combinators ===
 *
 * There are a number of methods provided that create codecs out of other codecs. These include simple combinators
 * such as [[fixedSizeBits]] and [[variableSizeBits]] and advanced combinators such as [[discriminated]], which
 * provides its own DSL for building a large codec out of many small codecs. For a list of all combinators,
 * see the Combinators section below.
 *
 * === Cryptography Codecs ===
 *
 * There are codecs that support working with encrypted data ([[encrypted]]), digital signatures and checksums
 * ([[fixedSizeSignature]] and [[variableSizeSignature]]). Additionally, support for `java.security.cert.Certificate`s
 * is provided by [[certificate]] and [[x509Certificate]].
 *
 * @groupname bits Bits and Bytes Codecs
 * @groupprio bits 0
 *
 * @groupname numbers Number Codecs
 * @groupprio numbers 1
 *
 * @groupname values Miscellaneous Value Codecs
 * @groupprio values 2
 *
 * @groupname combinators Combinators
 * @groupprio combinators 3
 *
 * @groupname tuples Tuple Support
 * @groupprio tuples 4
 *
 * @groupname logging Logging
 * @groupprio logging 5
 *
 * @groupname crypto Cryptography
 * @groupprio crypto 6
 */
package object codecs {

  /**
   * Encodes by returning supplied bit vector; decodes by taking all remaining bits in the supplied bit vector.
   * @group bits
   */
  def bits: Codec[BitVector] = BitVectorCodec.withToString("bits")

  /**
   * Encodes by returning the supplied bit vector if its length is `size` bits, otherwise returning error;
   * decodes by taking `size` bits from the supplied bit vector.
   *
   * @param size number of bits to encode/decode
   * @group bits
   */
  def bits(size: Long): Codec[BitVector] = new Codec[BitVector] {
    private val codec = fixedSizeBits(size, BitVectorCodec)
    def sizeBound = SizeBound.exact(size)
    def encode(b: BitVector) = codec.encode(b)
    def decode(b: BitVector) = codec.decode(b)
    override def toString = s"bits($size)"
  }

  /**
   * Encodes by returning supplied byte vector as a bit vector; decodes by taking all remaining bits in supplied bit vector and converting to a byte vector.
   * @group bits
   */
  def bytes: Codec[ByteVector] = bits.xmap[ByteVector](_.toByteVector, _.toBitVector).withToString("bytes")

  /**
   * Encodes by returning the supplied byte vector if its length is `size` bytes, otherwise returning error;
   * decodes by taking `size * 8` bits from the supplied bit vector and converting to a byte vector.
   *
   * @param size number of bits to encode/decode
   * @group bits
   */
  def bytes(size: Int): Codec[ByteVector] = new Codec[ByteVector] {
    private val codec = fixedSizeBytes(size.toLong, BitVectorCodec).xmap[ByteVector](_.toByteVector, _.toBitVector)
    def sizeBound = SizeBound.exact(size * 8L)
    def encode(b: ByteVector) = codec.encode(b)
    def decode(b: BitVector) = codec.decode(b)
    override def toString = s"bytes($size)"
  }

  /**
   * Codec for 8-bit 2s complement bytes.
   * @group numbers
   */
  val byte: Codec[Byte] = new ByteCodec(8, true)

  /**
   * Codec for 8-bit unsigned bytes.
   * @group numbers
   */
  val ushort8: Codec[Short] = new ShortCodec(8, false, ByteOrdering.BigEndian)

  /**
   * Codec for 16-bit 2s complement big-endian shorts.
   * @group numbers
   */
  val short16: Codec[Short] = new ShortCodec(16, true, ByteOrdering.BigEndian)

  /**
   * Codec for 8-bit 2s complement big-endian integers.
   * @group numbers
   */
  val int8: Codec[Int] = new IntCodec(8, true, ByteOrdering.BigEndian)

  /**
   * Codec for 16-bit 2s complement big-endian integers.
   * @group numbers
   */
  val int16: Codec[Int] = new IntCodec(16, true, ByteOrdering.BigEndian)

  /**
   * Codec for 24-bit 2s complement big-endian integers.
   * @group numbers
   */
  val int24: Codec[Int] = new IntCodec(24, true, ByteOrdering.BigEndian)

  /**
   * Codec for 32-bit 2s complement big-endian integers.
   * @group numbers
   */
  val int32: Codec[Int] = new IntCodec(32, true, ByteOrdering.BigEndian)

  /**
   * Codec for 64-bit 2s complement big-endian integers.
   * @group numbers
   */
  val int64: Codec[Long] = new LongCodec(64, true, ByteOrdering.BigEndian)

  /**
   * Codec for 2-bit unsigned big-endian integers.
   * @group numbers
   */
  val uint2: Codec[Int] = new IntCodec(2, false, ByteOrdering.BigEndian)

  /**
   * Codec for 4-bit unsigned big-endian integers.
   * @group numbers
   */
  val uint4: Codec[Int] = new IntCodec(4, false, ByteOrdering.BigEndian)

  /**
   * Codec for 8-bit unsigned big-endian integers.
   * @group numbers
   */
  val uint8: Codec[Int] = new IntCodec(8, false, ByteOrdering.BigEndian)

  /**
   * Codec for 16-bit unsigned big-endian integers.
   * @group numbers
   */
  val uint16: Codec[Int] = new IntCodec(16, false, ByteOrdering.BigEndian)

  /**
   * Codec for 24-bit unsigned big-endian integers.
   * @group numbers
   */
  val uint24: Codec[Int] = new IntCodec(24, false, ByteOrdering.BigEndian)

  /**
   * Codec for 32-bit unsigned big-endian integers.
   * @group numbers
   */
  val uint32: Codec[Long] = new LongCodec(32, false, ByteOrdering.BigEndian)

  /**
   * Codec for 16-bit 2s complement little-endian shorts.
   * @group numbers
   */
  val short16L: Codec[Short] = new ShortCodec(16, true, ByteOrdering.LittleEndian)

  /**
   * Codec for 8-bit 2s complement little-endian integers.
   * @group numbers
   */
  val int8L: Codec[Int] = new IntCodec(8, true, ByteOrdering.LittleEndian)

  /**
   * Codec for 16-bit 2s complement little-endian integers.
   * @group numbers
   */
  val int16L: Codec[Int] = new IntCodec(16, true, ByteOrdering.LittleEndian)

  /**
   * Codec for 24-bit 2s complement little-endian integers.
   * @group numbers
   */
  val int24L: Codec[Int] = new IntCodec(24, true, ByteOrdering.LittleEndian)

  /**
   * Codec for 32-bit 2s complement little-endian integers.
   * @group numbers
   */
  val int32L: Codec[Int] = new IntCodec(32, true, ByteOrdering.LittleEndian)

  /**
   * Codec for 64-bit 2s complement little-endian integers.
   * @group numbers
   */
  val int64L: Codec[Long] = new LongCodec(64, true, ByteOrdering.LittleEndian)

  /**
   * Codec for 2-bit unsigned little-endian integers.
   * @group numbers
   */
  val uint2L: Codec[Int] = new IntCodec(2, false, ByteOrdering.LittleEndian)

  /**
   * Codec for 4-bit unsigned little-endian integers.
   * @group numbers
   */
  val uint4L: Codec[Int] = new IntCodec(4, false, ByteOrdering.LittleEndian)

  /**
   * Codec for 8-bit unsigned little-endian integers.
   * @group numbers
   */
  val uint8L: Codec[Int] = new IntCodec(8, false, ByteOrdering.LittleEndian)

  /**
   * Codec for 16-bit unsigned little-endian integers.
   * @group numbers
   */
  val uint16L: Codec[Int] = new IntCodec(16, false, ByteOrdering.LittleEndian)

  /**
   * Codec for 24-bit unsigned little-endian integers.
   * @group numbers
   */
  val uint24L: Codec[Int] = new IntCodec(24, false, ByteOrdering.LittleEndian)

  /**
   * Codec for 32-bit unsigned little-endian integers.
   * @group numbers
   */
  val uint32L: Codec[Long] = new LongCodec(32, false, ByteOrdering.LittleEndian)

  /**
   * Codec for n-bit 2s complement bytes.
   * @param size number of bits (must be 0 < size <= 8)
   * @group numbers
   */
  def byte(size: Int): Codec[Byte] = new ByteCodec(size, true)

  /**
   * Codec for n-bit unsigned bytes.
   * @param size number of bits (must be 0 < size <= 7)
   * @group numbers
   */
  def ubyte(size: Int): Codec[Byte] = new ByteCodec(size, false)

  /**
   * Codec for n-bit 2s complement big-endian shorts.
   * @param size number of bits (must be 0 < size <= 16)
   * @group numbers
   */
  def short(size: Int): Codec[Short] = new ShortCodec(size, true, ByteOrdering.BigEndian)

  /**
   * Codec for n-bit unsigned big-endian shorts.
   * @param size number of bits (must be 0 < size <= 15)
   * @group numbers
   */
  def ushort(size: Int): Codec[Short] = new ShortCodec(size, false, ByteOrdering.BigEndian)

  /**
   * Codec for n-bit 2s complement big-endian integers that are represented with `Int`.
   * @param size number of bits (must be 0 < size <= 32)
   * @group numbers
   */
  def int(size: Int): Codec[Int] = new IntCodec(size, true, ByteOrdering.BigEndian)

  /**
   * Codec for n-bit unsigned big-endian integers that are represented with `Int`.
   * @param bits number of bits (must be 0 < size <= 31)
   * @group numbers
   */
  def uint(bits: Int): Codec[Int] = new IntCodec(bits, false, ByteOrdering.BigEndian)

  /**
   * Codec for n-bit 2s complement big-endian integers that are represented with `Long`.
   * @param bits number of bits (must be 0 < size <= 64)
   * @group numbers
   */
  def long(bits: Int): Codec[Long] = new LongCodec(bits, true, ByteOrdering.BigEndian)

  /**
   * Codec for n-bit unsigned big-endian integers that are represented with `Long`.
   * @param bits number of bits (must be 0 < size <= 63)
   * @group numbers
   */
  def ulong(bits: Int): Codec[Long] = new LongCodec(bits, false, ByteOrdering.BigEndian)

  /**
   * Codec for n-bit 2s complement little-endian shorts.
   * @param size number of bits (must be 0 < size <= 16)
   * @group numbers
   */
  def shortL(size: Int): Codec[Short] = new ShortCodec(size, true, ByteOrdering.LittleEndian)

  /**
   * Codec for n-bit unsigned little-endian shorts.
   * @param size number of bits (must be 0 < size <= 15)
   * @group numbers
   */
  def ushortL(size: Int): Codec[Short] = new ShortCodec(size, false, ByteOrdering.LittleEndian)

  /**
   * Codec for n-bit 2s complement little-endian integers that are represented with `Int`.
   * @param bits number of bits (must be 0 < size <= 32)
   * @group numbers
   */
  def intL(bits: Int): Codec[Int] = new IntCodec(bits, true, ByteOrdering.LittleEndian)

  /**
   * Codec for n-bit unsigned little-endian integers that are represented with `Int`.
   * @param bits number of bits (must be 0 < size <= 31)
   * @group numbers
   */
  def uintL(bits: Int): Codec[Int] = new IntCodec(bits, false, ByteOrdering.LittleEndian)

  /**
   * Codec for n-bit 2s complement little-endian integers that are represented with `Long`.
   * @param bits number of bits (must be 0 < size <= 64)
   * @group numbers
   */
  def longL(bits: Int): Codec[Long] = new LongCodec(bits, true, ByteOrdering.LittleEndian)

  /**
   * Codec for n-bit unsigned little-endian integers that are represented with `Long`.
   * @param bits number of bits (must be 0 < size <= 63)
   * @group numbers
   */
  def ulongL(bits: Int): Codec[Long] = new LongCodec(bits, false, ByteOrdering.LittleEndian)

  /**
   * 32-bit big endian IEEE 754 floating point number.
   * @group numbers
   */
  val float: Codec[Float] = new FloatCodec(ByteOrdering.BigEndian)

  /**
   * 32-bit little endian IEEE 754 floating point number.
   * @group numbers
   */
  val floatL: Codec[Float] = new FloatCodec(ByteOrdering.LittleEndian)

  /**
   * 64-bit big endian IEEE 754 floating point number.
   * @group numbers
   */
  val double: Codec[Double] = new DoubleCodec(ByteOrdering.BigEndian)

  /**
   * 64-bit little endian IEEE 754 floating point number.
   * @group numbers
   */
  val doubleL: Codec[Double] = new DoubleCodec(ByteOrdering.LittleEndian)

  /**
   * 1-bit boolean codec, where false corresponds to bit value 0 and true corresponds to bit value 1.
   * @group values
   */
  val bool: Codec[Boolean] = BooleanCodec

  /**
   * n-bit boolean codec, where false corresponds to bit vector of all 0s and true corresponds to all other vectors.
   * @group values
   */
  def bool(n: Long): Codec[Boolean] = new Codec[Boolean] {
    private val zeros = BitVector.low(n)
    private val ones = BitVector.high(n)
    private val codec = bits(n).xmap[Boolean](bits => !(bits == zeros), b => if (b) ones else zeros)
    def sizeBound = SizeBound.exact(n)
    def encode(b: Boolean) = codec.encode(b)
    def decode(b: BitVector) = codec.decode(b)
    override def toString = s"bool($n)"
  }

  /**
   * String codec that uses the implicit `Charset` to perform encoding/decoding.
   *
   * This codec does not encode the size of the string in to the output. Hence, decoding
   * a vector that has additional data after the encoded string will result in
   * unexpected output. Instead, it is common to use this codec along with either
   * [[fixedSizeBits]] or [[variableSizeBits]]. For example, a common encoding
   * is a size field, say 2 bytes, followed by the encoded string. This can be
   * accomplished with: {{{variableSizeBits(uint16, string)}}}
   *
   * @param charset charset to use to convert strings to/from binary
   * @group values
   */
  def string(implicit charset: Charset): Codec[String] = new StringCodec(charset)

  /**
   * String codec that uses the `US-ASCII` charset. See [[string]] for more information on `String` codecs.
   * @group values
   */
  val ascii = string(Charset.forName("US-ASCII"))

  /**
   * String codec that uses the `UTF-8` charset. See [[string]] for more information on `String` codecs.
   * @group values
   */
  val utf8 = string(Charset.forName("UTF-8"))

  /**
   * String codec that uses the implicit `Charset` and prefixes the encoded string by the byte size
   * in a 32-bit 2s complement big endian field.
   *
   * @param charset charset to use to convert strings to/from binary
   * @group values
   */
  def string32(implicit charset: Charset): Codec[String] =
    variableSizeBytes(int32, string(charset)).withToString(s"string32(${charset.displayName})")

  /**
   * String codec that uses the `US-ASCII` charset and prefixes the encoded string by the byte size
   * in a 32-bit 2s complement big endian field.
   * @group values
   */
  val ascii32 = string32(Charset.forName("US-ASCII"))

  /**
   * String codec that uses the `UTF-8` charset and prefixes the encoded string by the byte size
   * in a 32-bit 2s complement big endian field.
   * @group values
   */
  val utf8_32 = string32(Charset.forName("UTF-8"))

  /**
   * Encodes/decodes `UUID`s as 2 64-bit big-endian longs, first the high 64-bits then the low 64-bits.
   * @group values
   */
  val uuid: Codec[UUID] = UuidCodec

  /**
   * Codec that always returns an empty vector from `encode` and always returns `(empty, value)` from `decode`.
   * This is often useful when combined with other codecs (e.g., the [[discriminated]]).
   * @param value value to return from decode
   * @group combinators
   */
  def provide[A](value: A): Codec[A] = new ProvideCodec(value)

  /**
   * Codec that always encodes `size` 0 bits and always decodes `size` bits and then discards them, returning `()` instead.
   * @param size number of bits to ignore
   * @group bits
   */
  def ignore(size: Long): Codec[Unit] = new IgnoreCodec(size)

  /**
   * Codec that always encodes the specified bits and always decodes the specified bits, returning `()` if the actual bits match
   * the specified bits and returning an error otherwise.
   * @param bits constant bits
   * @group bits
   */
  def constant(bits: BitVector): Codec[Unit] = new ConstantCodec(bits)

  /**
   * Codec that always encodes the specified bytes and always decodes the specified bytes, returning `()` if the actual bytes match
   * the specified bytes and returning an error otherwise.
   * @param bytes constant bytes
   * @group bits
   */
  def constant(bytes: ByteVector): Codec[Unit] = constant(bytes.bits)

  /**
   * Codec that always encodes the specified bits and always decodes the specified bits, returning `()` if the actual bits match
   * the specified bits and returning an error otherwise.
   * @param bits constant bits
   * @group bits
   */
  def constant[A: Integral](bits: A*): Codec[Unit] = constant(BitVector(bits: _*))

  /**
   * Codec that always encodes the specified bits and always decodes n bits, returning `()`, where n is the length of the
   * specified bits.
   * @param bits constant bits
   * @group bits
   */
  def constantLenient(bits: BitVector): Codec[Unit] = new ConstantCodec(bits, false)

  /**
   * Codec that always encodes the specified bytes and always decodes n bytes, returning `()`, where n is the length of the
   * specified bytes.
   * @param bytes constant bytes
   * @group bits
   */
  def constantLenient(bytes: ByteVector): Codec[Unit] = constantLenient(bytes.bits)

  /**
   * Codec that always encodes the specified bits and always decodes n bits, returning `()`, where n is the length of the
   * specified bits.
   * @param bits constant bits
   * @group bits
   */
  def constantLenient[A: Integral](bits: A*): Codec[Unit] = constantLenient(BitVector(bits: _*))

  /**
   * Provides implicit conversions from literal types to constant codecs.
   *
   * For example, with `literals._` imported, `constant(0x47) ~> uint8`
   * can be written as `0x47 ~> uint8`.
   *
   * Supports literal bytes, ints, `BitVector`s, and `ByteVector`s.
   *
   * @group bits
   */
  object literals {
    implicit def constantIntCodec(a: Int): Codec[Unit] = constant(a)
    implicit def constantByteVectorCodec(a: ByteVector): Codec[Unit] = constant(a)
    implicit def constantBitVectorCodec(a: BitVector): Codec[Unit] = constant(a)
  }

  /**
   * Codec that limits the number of bits the specified codec works with.
   *
   * When encoding, if encoding with the specified codec
   * results in less than the specified size, the vector is right padded with 0 bits. If the result is larger than the specified
   * size, an encoding error is returned.
   *
   * When decoding, the specified codec is only given `size` bits. If the specified codec does not consume all the bits it was
   * given, any remaining bits are discarded.
   *
   * @param size number of bits
   * @param codec codec to limit
   * @group combinators
   */
  def fixedSizeBits[A](size: Long, codec: Codec[A]): Codec[A] = new FixedSizeCodec(size, codec)

  /**
   * Byte equivalent of [[fixedSizeBits]].
   * @param size number of bytes
   * @param codec codec to limit
   * @group combinators
   */
  def fixedSizeBytes[A](size: Long, codec: Codec[A]): Codec[A] = new Codec[A] {
    private val fcodec = fixedSizeBits(size * 8, codec)
    def sizeBound = fcodec.sizeBound
    def encode(a: A) = fcodec.encode(a)
    def decode(b: BitVector) = fcodec.decode(b)
    override def toString = s"fixedSizeBytes($size, $codec)"
  }

  /**
   * Codec that limits the number of bits the specified codec works with.
   *
   * If the encoded result is larger than the specified
   * size, an encoding error is returned.
   *
   * If encoding with the specified codec
   * results in less than the specified size, the vector is right padded by repeatedly encoding with padCodec.
   * An encoding error is returned if the padCodec result does not precisely fill the remaining space.
   *
   * When decoding, the specified codec is only given `size` bits. If the specified codec does not consume all the bits it was
   * given, all remaining bits are repeatedly decoded by padCodec. A decoding error is returned if any
   * padCodec decode returns an error.
   *
   * @param size number of bits
   * @param codec codec to limit
   * @param padCodec codec to use for padding
   * @group combinators
   */
  def paddedFixedSizeBits[A](size: Long, codec: Codec[A], padCodec: Codec[Unit]): Codec[A] = new PaddedFixedSizeCodec(size, codec, _ => padCodec)

  /**
   * Codec that limits the number of bits the specified codec works with.
   *
   * If the encoded result is larger than the specified
   * size, an encoding error is returned.
   *
   * If encoding with the specified codec
   * results in less than the specified size, the vector is right padded by repeatedly encoding with the
   * codec returned from `padCodec(numberOfPaddingBits)`.
   * An encoding error is returned if the padCodec result does not precisely fill the remaining space.
   *
   * When decoding, the specified codec is only given `size` bits. If the specified codec does not consume all the bits it was
   * given, all remaining bits are repeatedly decoded by the codec returned from `padCodec(remainingBitCount)`.
   * A decoding error is returned if any padding decode iteration returns an error.
   *
   * @param size number of bits
   * @param codec codec to limit
   * @param padCodec function that provides the codec to use for padding
   * @group combinators
   */
  def paddedFixedSizeBitsDependent[A](size: Long, codec: Codec[A], padCodec: Long => Codec[Unit]): Codec[A] = new PaddedFixedSizeCodec(size, codec, padCodec)

   /**
   * Byte equivalent of [[paddedFixedSizeBits]].
   * @param size number of bytes
   * @param codec codec to limit
   * @param padCodec codec to use for padding
   * @group combinators
   */
  def paddedFixedSizeBytes[A](size: Long, codec: Codec[A], padCodec: Codec[Unit]): Codec[A] = paddedFixedSizeBytesDependent(size, codec, _ => padCodec)

  /**
   * Byte equivalent of [[paddedFixedSizeBitsDependent]].
   *
   * The `padCodec` function is passed the number of *bits* of padding required -- not bytes.
   *
   * @param size number of bytes
   * @param codec codec to limit
   * @param padCodec function that provides the codec to use for padding
   * @group combinators
   */
   def paddedFixedSizeBytesDependent[A](size: Long, codec: Codec[A], padCodec: Long => Codec[Unit]): Codec[A] = new Codec[A] {
     private val fcodec = paddedFixedSizeBitsDependent(size * 8, codec, padCodec)
     def sizeBound = SizeBound.exact(size * 8)
     def encode(a: A) = fcodec.encode(a)
     def decode(b: BitVector) = fcodec.decode(b)
     override def toString = s"paddedFixedSizeBytes($size, $codec)"
   }

  /**
   * Codec that limits the number of bits the specified codec works with.
   *
   * When encoding, if encoding with the specified codec
   * results in less than the specified size, the vector is returned with no padding. If the result is larger than the specified
   * size, an encoding error is returned. This differs from `fixedSizeBits` by not padding encoded vectors less than the specified
   * size.
   *
   * When decoding, the specified codec is only given `size` bits. If the specified codec does not consume all the bits it was
   * given, any remaining bits are returned with the overall remainder.
   *
   * @param size number of bits
   * @param codec codec to limit
   * @group combinators
   */
  def limitedSizeBits[A](limit: Long, codec: Codec[A]): Codec[A] = new LimitedSizeCodec(limit, codec)

  /**
   * Byte equivalent of [[limitedSizeBits]].
   * @param size number of bytes
   * @param codec codec to limit
   * @group combinators
   */
  def limitedSizeBytes[A](limit: Long, codec: Codec[A]): Codec[A] = new Codec[A] {
    private val fcodec = limitedSizeBits(limit * 8, codec)
    def sizeBound = fcodec.sizeBound
    def encode(a: A) = fcodec.encode(a)
    def decode(b: BitVector) = fcodec.decode(b)
    override def toString = s"limitedSizeBytes($limit, $codec)"
  }

  /**
   * Codec that supports vectors of the form `size ++ value` where the `size` field decodes to the bit length of the `value` field.
   *
   * For example, encoding the string `"hello"` with `variableSizeBits(uint8, ascii)` yields a vector of 6 bytes -- the first byte being
   * 0x28 and the next 5 bytes being the US-ASCII encoding of `"hello"`.
   *
   * The `size` field can be any `Int` codec. An optional padding can be applied to the size field. The `sizePadding` is added to
   * the calculated size before encoding, and subtracted from the decoded size before decoding the value.
   *
   * For example, encoding `"hello"` with `variableSizeBits(uint8, ascii, 1)` yields a vector of 6 bytes -- the first byte being
   * 0x29 and the next 5 bytes being the US-ASCII encoding of `"hello"`.
   *
   * @param size codec that encodes/decodes the size in bits
   * @param value codec the encodes/decodes the value
   * @param sizePadding number of bits to add to the size before encoding (and subtract from the size before decoding)
   * @group combinators
   */
  def variableSizeBits[A](size: Codec[Int], value: Codec[A], sizePadding: Int = 0): Codec[A] =
    variableSizeBitsLong(widenIntToLong(size), value, sizePadding.toLong)

  /**
   * Byte equivalent of [[variableSizeBits]].
   * @param size codec that encodes/decodes the size in bytes
   * @param value codec the encodes/decodes the value
   * @param sizePadding number of bytes to add to the size before encoding (and subtract from the size before decoding)
   * @group combinators
   */
  def variableSizeBytes[A](size: Codec[Int], value: Codec[A], sizePadding: Int = 0): Codec[A] =
    variableSizeBytesLong(widenIntToLong(size), value, sizePadding.toLong)

  private def widenIntToLong(c: Codec[Int]): Codec[Long] =
    c.widen[Long](i => i.toLong, l => if (l > Int.MaxValue || l < Int.MinValue) Attempt.failure(Err(s"$l cannot be converted to an integer")) else Attempt.successful(l.toInt)).withToString(c.toString)

  /**
   * Codec that supports vectors of the form `size ++ value` where the `size` field decodes to the bit length of the `value` field.
   *
   * For example, encoding the string `"hello"` with `variableSizeBitsLong(uint32, ascii)` yields a vector of 9 bytes -- the first four bytes being
   * 0x00000028 and the next 5 bytes being the US-ASCII encoding of `"hello"`.
   *
   * The `size` field can be any `Long` codec. An optional padding can be applied to the size field. The `sizePadding` is added to
   * the calculated size before encoding, and subtracted from the decoded size before decoding the value.
   *
   * For example, encoding `"hello"` with `variableSizeBitsLong(uint32, ascii, 1)` yields a vector of 9 bytes -- the first 4 bytes being
   * 0x00000029 and the next 5 bytes being the US-ASCII encoding of `"hello"`.
   *
   * @param size codec that encodes/decodes the size in bits
   * @param value codec the encodes/decodes the value
   * @param sizePadding number of bits to add to the size before encoding (and subtract from the size before decoding)
   * @group combinators
   */
  def variableSizeBitsLong[A](size: Codec[Long], value: Codec[A], sizePadding: Long = 0): Codec[A] =
    new VariableSizeCodec(size, value, sizePadding)

  /**
   * Byte equivalent of [[variableSizeBitsLong]].
   * @param size codec that encodes/decodes the size in bytes
   * @param value codec the encodes/decodes the value
   * @param sizePadding number of bytes to add to the size before encoding (and subtract from the size before decoding)
   * @group combinators
   */
  def variableSizeBytesLong[A](size: Codec[Long], value: Codec[A], sizePadding: Long = 0): Codec[A] = new Codec[A] {
    private val codec = variableSizeBitsLong(size.xmap[Long](_ * 8, _ / 8), value, sizePadding * 8)
    def sizeBound = size.sizeBound + value.sizeBound
    def encode(a: A) = codec.encode(a)
    def decode(b: BitVector) = codec.decode(b)
    override def toString = s"variableSizeBytes($size, $value)"
  }

  /**
   * Codec that supports vectors of the form `size ++ prefix ++ value` where the `size` field decodes to the bit length of the `value` field.
   *
   * For example, encoding `(3, "hello")` with `variableSizePrefixedBits(uint8, int32, ascii)` yields a vector of 10 bytes -- the first byte being
   * 0x28, the next 4 bytes being 0x00000003, and the last 5 bytes being the US-ASCII encoding of `"hello"`.
   *
   * The `size` field can be any `Int` codec. An optional padding can be applied to the size field. The `sizePadding` is added to
   * the calculated size before encoding, and subtracted from the decoded size before decoding the value.
   *
   * For example, encoding `(3, "hello")` with `variableSizePrefixedBits(uint8, int32, ascii, 1)` yields a vector of 10 bytes -- the first byte being
   * 0x29, the next 4 bytes being 0x00000003, and the last 5 bytes being the US-ASCII encoding of `"hello"`.
   *
   * @param size codec that encodes/decodes the size in bits
   * @param prefix codec that encodes/decodes the prefix
   * @param value codec the encodes/decodes the value
   * @param sizePadding number of bits to add to the size before encoding (and subtract from the size before decoding)
   * @group combinators
   */
  def variableSizePrefixedBits[A, B](size: Codec[Int], prefix: Codec[A], value: Codec[B], sizePadding: Int = 0): Codec[(A, B)] =
    variableSizePrefixedBitsLong(widenIntToLong(size), prefix, value, sizePadding.toLong)

  /**
   * Byte equivalent of [[variableSizePrefixedBits]].
   * @param size codec that encodes/decodes the size in bytes
   * @param prefix codec that encodes/decodes the prefix
   * @param value codec the encodes/decodes the value
   * @param sizePadding number of bytes to add to the size before encoding (and subtract from the size before decoding)
   * @group combinators
   */
  def variableSizePrefixedBytes[A, B](size: Codec[Int], prefix: Codec[A], value: Codec[B], sizePadding: Int = 0): Codec[(A, B)] =
    variableSizePrefixedBytesLong(widenIntToLong(size), prefix, value, sizePadding.toLong)

  /**
   * Codec that supports vectors of the form `size ++ prefix ++ value` where the `size` field decodes to the bit length of the `value` field.
   *
   * For example, encoding the string `(3, "hello")` with `variableSizePrefixedBitsLong(uint32, int32, ascii)` yields a vector of 13 bytes -- the
   * first four bytes being 0x00000028, the next 4 bytes being 0x00000003, and the last 5 bytes being the US-ASCII encoding of `"hello"`.
   *
   * The `size` field can be any `Long` codec. An optional padding can be applied to the size field. The `sizePadding` is added to
   * the calculated size before encoding, and subtracted from the decoded size before decoding the value.
   *
   * For example, encoding `(3, "hello")` with `variableSizePrefixedBitsLong(uint32, int32, ascii, 1)` yields a vector of 13 bytes -- the first
   * 4 bytes being 0x00000029, the next 4 bytes being 0x00000003, and the last 5 bytes being the US-ASCII encoding of `"hello"`.
   *
   * @param size codec that encodes/decodes the size in bits
   * @param prefix codec that encodes/decodes the prefix
   * @param value codec the encodes/decodes the value
   * @param sizePadding number of bits to add to the size before encoding (and subtract from the size before decoding)
   * @group combinators
   */
  def variableSizePrefixedBitsLong[A, B](size: Codec[Long], prefix: Codec[A], value: Codec[B], sizePadding: Long = 0): Codec[(A, B)] =
    new VariableSizePrefixedCodec(size, prefix, value, sizePadding)

  /**
   * Byte equivalent of [[variableSizePrefixedBitsLong]].
   * @param size codec that encodes/decodes the size in bytes
   * @param prefix codec that encodes/decodes the prefix
   * @param value codec the encodes/decodes the value
   * @param sizePadding number of bytes to add to the size before encoding (and subtract from the size before decoding)
   * @group combinators
   */
  def variableSizePrefixedBytesLong[A, B](size: Codec[Long], prefix: Codec[A], value: Codec[B], sizePadding: Long = 0): Codec[(A, B)] = new Codec[(A, B)] {
    private val codec = variableSizePrefixedBitsLong(size.xmap[Long](_ * 8, _ / 8), prefix, value, sizePadding * 8)
    def sizeBound = size.sizeBound + value.sizeBound
    def encode(ab: (A, B)) = codec.encode(ab)
    def decode(b: BitVector) = codec.decode(b)
    override def toString = s"variableSizePrefixedBytes($size, $prefix, $value)"
  }

  /**
   * Codec that:
   *  - encodes using the specified codec but right-pads with 0 bits to the next largest byte when the size of the
   *    encoded bit vector is not divisible by 8
   *  - decodes using the specified codec but drops any leading bits of the remainder when the number of bytes
   *    consumed by the specified codec is not divisible by 8
   *
   * This combinator allows byte alignment without manually specifying ignore bits. For example, instead of writing
   * `(bool(1) :: bool(1) :: ignore(6)).dropUnits`, this combinator allows `byteAligned(bool(1) :: bool(1))`.
   *
   * Note that aligning large structures on byte boundaries can provide significant performance improvements when
   * converting to/from data structures that are based on bytes -- e.g., `Array[Byte]` or `ByteBuffer`.
   *
   * @param codec codec to align to next larger byte boundary
   * @group combinators
   */
  def byteAligned[A](codec: Codec[A]): Codec[A] = new ByteAlignedCodec(codec)

  /**
   * Codec of `Option[A]` that delegates to a `Codec[A]` when the `included` parameter is true.
   *
   * When encoding, if `included` is true and the value to encode is a `Some`, the specified codec is used to encode the inner value.
   * Otherwise, an empty bit vector is returned.
   *
   * When decoding, if `included` is true, the specified codec is used and its result is wrapped in a `Some`. Otherwise, a `None` is returned.
   *
   * @param included whether this codec is enabled (meaning it delegates to the specified codec) or disabled, in which case it
   * encodes no bits and returns `None` from decode
   * @param codec codec to conditionally include
   * @group combinators
   */
  def conditional[A](included: Boolean, codec: Codec[A]): Codec[Option[A]] = new ConditionalCodec(included, codec)

  /**
   * Codec of `Option[A]` that delegates to a `Codec[A]` when the `guard` codec decodes a true.
   *
   * When encoding, a `Some` results in `guard` encoding a `true` and `target` encoding the value.
   * A `None` results in `guard` encoding a false and the `target` not encoding anything.
   *
   * @param guard codec that determines whether the target codec is included
   * @param target codec to conditionally include
   * @group combinators
   */
  def optional[A](guard: Codec[Boolean], target: Codec[A]): Codec[Option[A]] =
    either(guard, provide(()), target).
      xmap[Option[A]](_.right.toOption, _.toRight(())).
      withToString(s"optional($guard, $target)")

  /**
   * Creates a `Codec[A]` from a `Codec[Option[A]]` and a fallback `Codec[A]`.
   *
   * When encoding, the `A` is encoded with `opt` (by wrapping it in a `Some`).
   * When decoding, `opt` is first used to decode the buffer. If it decodes a `Some(a)`, that
   * value is returned. If it decodes a `None`, `default` is used to decode the buffer.
   *
   * @param opt optional codec
   * @param default fallback codec used during decoding when `opt` decodes a `None`
   * @group combinators
   */
  def withDefault[A](opt: Codec[Option[A]], default: Codec[A]): Codec[A] = {
    val paired = opt flatZip {
      case Some(a) => provide(a)
      case None => default
    }
    paired.xmap[A](_._2, a => (Some(a), a)).withToString(s"withDefault($opt, $default)")
  }

  /**
   * Creates a `Codec[A]` from a `Codec[Option[A]]` and a fallback value `A`.
   *
   * When encoding, the `A` is encoded with `opt` (by wrapping it in a `Some`).
   * When decoding, `opt` is first used to decode the buffer. If it decodes a `Some(a)`, that
   * value is returned. If it decodes a `None`, the `default` value is return.
   *
   * @param opt optional codec
   * @param default fallback value returned from `decode` when `opt` decodes a `None`
   * @group combinators
   */
  def withDefaultValue[A](opt: Codec[Option[A]], default: A): Codec[A] =
    withDefault(opt, provide(default))

  /**
   * Creates a codec that decodes true when the target codec decodes successfully and decodes false
   * when the target codec decodes unsuccessfully. Upon a successful decode of the target codec, the
   * remaining bits are returned, whereas upon an unsuccessful decode, the original input buffer is
   * returned.
   *
   * When encoding, a true results in the target codec encoding a unit whereas a false results
   * in encoding of an empty vector.
   *
   * @param target codec to recover errors from
   * @group combinators
   */
  def recover(target: Codec[Unit]): Codec[Boolean] = new RecoverCodec(target, false)

  /**
   * Lookahead version of [[recover]] -- i.e., upon successful decoding with the target codec,
   * the original buffer is returned instead of the remaining buffer.
   *
   * @param target codec to recover errors from
   * @group combinators
   */
  def lookahead(target: Codec[Unit]): Codec[Boolean] = new RecoverCodec(target, true)

  /**
   * Codec that encodes/decodes using the specified codecs by trying each codec in succession
   * and using the first successful result.
   *
   * @group combinators
   */
  def choice[A](codecs: Codec[A]*): Codec[A] =
    Codec(
      Encoder.choiceEncoder(codecs: _*),
      Decoder.choiceDecoder(codecs: _*)
    ).withToString(codecs.mkString("choice(", ", ", ")"))

  /**
   * Codec that encodes/decodes a `Vector[A]` from a `Codec[A]`.
   *
   * When encoding, each `A` in the vector is encoded and all of the resulting vectors are concatenated.
   *
   * When decoding, `codec.decode` is called repeatedly until there are no more remaining bits and the value result
   * of each `decode` is returned in the vector.
   *
   * @param codec codec to encode/decode a single element of the sequence
   * @group combinators
   */
  def vector[A](codec: Codec[A]): Codec[Vector[A]] = new VectorCodec(codec)

  /**
   * Codec that encodes/decodes a `Vector[A]` of `N` elements using a `Codec[A]`.
   *
   * When encoding, the number of elements in the vector is encoded using `countCodec`
   * and the values are then each encoded using `valueCodec`.
   *
   * When decoding, the number of elements is decoded using `countCodec` and then that number of elements
   * are decoded using `valueCodec`. Any remaining bits are returned.
   *
   * Note: when the count is known statically, use `vectorOfN(provide(count), ...)`.
   *
   * @param codec codec to encode/decode a single element of the sequence
   * @group combinators
   */
  def vectorOfN[A](countCodec: Codec[Int], valueCodec: Codec[A]): Codec[Vector[A]] =
    countCodec.
      flatZip { count => new VectorCodec(valueCodec, Some(count)) }.
      xmap[Vector[A]]({ case (cnt, vec) => vec }, vec => (vec.size, vec)).
      withToString(s"vectorOfN($countCodec, $valueCodec)")

  /**
   * Codec that encodes/decodes a `List[A]` from a `Codec[A]`.
   *
   * When encoding, each `A` in the list is encoded and all of the resulting vectors are concatenated.
   *
   * When decoding, `codec.decode` is called repeatedly until there are no more remaining bits and the value result
   * of each `decode` is returned in the list.
   *
   * @param codec codec to encode/decode a single element of the sequence
   * @group combinators
   */
  def list[A](codec: Codec[A]): Codec[List[A]] = new ListCodec(codec)

  /**
   * Codec that encodes/decodes a `List[A]` of `N` elements using a `Codec[A]`.
   *
   * When encoding, the number of elements in the list is encoded using `countCodec`
   * and the values are then each encoded using `valueCodec`.
   *
   * When decoding, the number of elements is decoded using `countCodec` and then that number of elements
   * are decoded using `valueCodec`. Any remaining bits are returned.
   *
   * Note: when the count is known statically, use `listOfN(provide(count), ...)`.
   *
   * @param codec codec to encode/decode a single element of the sequence
   * @group combinators
   */
  def listOfN[A](countCodec: Codec[Int], valueCodec: Codec[A]): Codec[List[A]] =
    countCodec.
      flatZip { count => new ListCodec(valueCodec, Some(count)) }.
      xmap[List[A]]({ case (cnt, xs) => xs }, xs => (xs.size, xs)).
      withToString(s"listOfN($countCodec, $valueCodec)")

  /**
   * Combinator that chooses amongst two codecs based on an implicitly available byte ordering.
   * @param big codec to use when big endian
   * @param little codec to use when little endian
   * @group combinators
   */
  def endiannessDependent[A](big: Codec[A], little: Codec[A])(implicit ordering: ByteOrdering): Codec[A] =
    ordering match {
      case ByteOrdering.BigEndian => big
      case ByteOrdering.LittleEndian => little
    }

  /**
   * Either codec that supports bit vectors of form `indicator ++ (left or right)` where a
   * value of `false` for the indicator indicates it is followed by a left value and a value
   * of `true` indicates it is followed by a right value.
   *
   * @param indicator codec that encodes/decodes false for left and true for right
   * @param left codec the encodes a left value
   * @param right codec the encodes a right value
   * @group combinators
   */
  def either[L, R](indicator: Codec[Boolean], left: Codec[L], right: Codec[R]): Codec[Either[L, R]] =
    discriminated[Either[L, R]].by(indicator)
    .| (false) { case Left(l)  => l } (Left.apply) (left)
    .| (true)  { case Right(r) => r } (Right.apply) (right)

  /**
   * Either codec that supports bit vectors of form `left or right` where the right codec
   * is consulted first when decoding. If the right codec fails to decode, the left codec
   * is used.
   *
   * @param left codec the encodes a left value
   * @param right codec the encodes a right value
   * @group combinators
   */
  def fallback[L, R](left: Codec[L], right: Codec[R]): Codec[Either[L, R]] = new Codec[Either[L, R]] {
    def sizeBound = left.sizeBound | right.sizeBound
    def encode(e: Either[L, R]) = e.fold(left.encode, right.encode)
    def decode(b: BitVector) = right.decode(b).map(_.map(Right(_))).recoverWith {
      case _ => left.decode(b).map(_.map(Left(_)))
    }
  }

  /**
   * Provides a `Codec[A]` that delegates to a lazily evaluated `Codec[A]`.
   * @group combinators
   */
  def lazily[A](codec: => Codec[A]): Codec[A] = new Codec[A] {
    private lazy val c = codec
    def sizeBound = c.sizeBound
    def encode(a: A) = c.encode(a)
    def decode(b: BitVector) = c.decode(b)
    override def toString = s"lazily($c)"
  }

  /**
   * Codec that always fails encoding and decoding with the specified message.
   *
   * @group combinators
   */
  def fail[A](err: Err): Codec[A] = fail(err, err)

  /**
   * Codec that always fails encoding and decoding with the specified messages.
   *
   * @group combinators
   */
  def fail[A](encErr: Err, decErr: Err): Codec[A] = new FailCodec[A](encErr, decErr)

  /**
   * Codec that compresses the results of encoding with the specified codec and decompresses prior to decoding with the specified codec.
   *
   * Compression is performed using ZLIB. There are a number of defaulted parameters that control compression specifics.
   *
   * @param level compression level, 0-9, with 0 disabling compression and 9 being highest level of compression -- see `java.util.zip.Deflater` for details
   * @param strategy compression strategy -- see `java.util.zip.Deflater` for details
   * @param nowrap if true, ZLIB header and checksum will not be used
   * @param chunkSize buffer size, in bytes, to use when compressing
   * @group combinators
   */
  def zlib[A](codec: Codec[A], level: Int = Deflater.DEFAULT_COMPRESSION, strategy: Int = Deflater.DEFAULT_STRATEGY, nowrap: Boolean = false, chunkSize: Int = 4096): Codec[A] =
    new ZlibCodec(codec, level, strategy, nowrap, chunkSize)

  /**
   * Codec that filters bits before/after decoding/encoding.
   *
   * @param filter a codec that represents pre/post-processing stages for input/output bits
   * @param codec the target codec
   * @tparam A the result type
   * @return
   */
<<<<<<< HEAD
  def checksummedBits[A](target: Codec[A], checksum: Encoder[BitVector], rangeSize: Decoder[Long], rangePadding: Long): Codec[A] =
    new ChecksumCodec(target, checksum, rangeSize, rangePadding)

  /**
   * Byte equivalent of [[checksummed]].
   * @param checksum an encoder that computes a checksum for a ByteVector
   * @param rangeSize a decoder that decodes the size of the the byte-range to be verified
   * @param rangePadding size padding for the byte-range
   * @tparam A
   * @return
   */
  def checksummedBytes[A](target: Codec[A], checksum: Encoder[ByteVector], rangeSize: Decoder[Int], rangePadding: Int): Codec[A] =
    checksummedBits(target, checksum.contramap[BitVector](_.bytes), rangeSize.map(_ * 8L), rangePadding * 8L)
=======
  def filtered[A](filter: Codec[BitVector], codec: Codec[A]): Codec[A] = new Codec[A] {
      def encode(value: A): Attempt[BitVector] = codec.encode(value) flatMap filter.encode
      def sizeBound: SizeBound = filter.sizeBound
      def decode(bits: BitVector): Attempt[DecodeResult[A]] =
        filter.decode(bits).flatMap(
          r => codec.decode(r.value).map(_.mapRemainder(_ ++ r.remainder)))
    }

  /**
   * Codec that filters a checksum.
   *
   * @param checksum a codec that encodes a bit-range to a bit-checksum and decodes bits to a bit-range
   * @param codec the target codec
   * @tparam A the result type
   * @return
   * @see [[ChecksumCodec]]
   */
  def checksummed[A](checksum: Codec[BitVector], codec: Codec[A]): Codec[A] = filtered(new Codec[BitVector] {
      def encode(value: BitVector): Attempt[BitVector] = checksum.encode(value).map(value ++ _)
      def sizeBound: SizeBound = checksum.sizeBound
      def decode(bits: BitVector): Attempt[DecodeResult[BitVector]] =
        checksum.decode(bits).flatMap(
          r => checksum.encode(r.value).flatMap(
            expected => r.remainder.consumeThen(expected.size)(
              e => Attempt.failure(Err.InsufficientBits(expected.size, r.remainder.size, List(e))),
              (actual, remainder) =>
                if (expected == actual) Attempt.successful(DecodeResult(r.value, remainder))
                else Attempt.failure(ChecksumCodec.Mismatch(r.value, expected, actual)))))
    }, codec)
>>>>>>> 68a65949

  /**
   * Codec that encrypts and decrypts using a `javax.crypto.Cipher`.
   *
   * Encoding a value of type `A` is delegated to the specified codec and the resulting bit vector is encrypted
   * with a cipher provided by the implicit [[CipherFactory]].
   *
   * Decoding first decrypts all of the remaining bits and then decodes the decrypted bits with the
   * specified codec. Successful decoding always returns no remaining bits, even if the specified
   * codec does not consume all decrypted bits.
   *
   * @param codec codec that encodes a value to plaintext bits and decodes plaintext bits to a value
   * @param cipherFactory factory to use for encryption/decryption
   * @group crypto
   */
  def encrypted[A](codec: Codec[A])(implicit cipherFactory: CipherFactory): Codec[A] = new CipherCodec(codec)(cipherFactory)

  /**
   * Codec that includes a signature of the encoded bits.
   *
   * Encoding a value of type `A` is delegated to the specified codec and then a signature of those bits is
   * appended using the specified [[SignatureFactory]] to perform signing.
   *
   * Decoding first decodes using the specified codec and then all of the remaining bits are treated as
   * the signature of the decoded bits. The signature is verified and if it fails to verify, an error
   * is returned.
   *
   * Note: because decoding is first delegated to the specified code, care must be taken to ensure
   * that codec does not consume the signature bits. For example, if the target codec is an unbounded
   * string (e.g., ascii, utf8), decoding an encoded vector will result in the string codec trying to
   * decode the signature bits as part of the string.
   *
   * Use [[SignatureFactory]] or [[ChecksumFactory]] to create a [[SignerFactory]].
   *
   * @param size size in bytes of signature
   * @param codec codec to use to encode/decode value field
   * @param signatureFactory factory to use for signing/verifying
   * @group crypto
   */
  def fixedSizeSignature[A](size: Int)(codec: Codec[A])(implicit signerFactory: SignerFactory): Codec[A] =
    new SignatureCodec(codec, fixedSizeBytes(size.toLong, BitVectorCodec))(signerFactory)

  /**
   * Codec that includes a signature of the encoded bits.
   *
   * Same functionality as [[fixedSizeSignature]] with one difference -- the size of the signature bytes are
   * written between the encoded bits and the signature bits.
   *
   * Use [[SignatureFactory]] or [[ChecksumFactory]] to create a [[SignerFactory]].
   *
   * @param size codec to use to encode/decode size of signature field
   * @param codec codec to use to encode/decode value field
   * @param signatureFactory factory to use for signing/verifying
   * @group crypto
   */
  def variableSizeSignature[A](size: Codec[Int])(codec: Codec[A])(implicit signerFactory: SignerFactory): Codec[A] =
    new SignatureCodec(codec, variableSizeBytes(size, BitVectorCodec))(signerFactory)

  /**
   * Codec that encodes/decodes certificates using their default encoding.
   *
   * @param certType certificate type to pass to `java.security.cert.CertificateFactory.getInstance`
   * @group crypto
   */
  def certificate(certType: String): Codec[Certificate] = new CertificateCodec(certType)

  /**
   * Codec that encodes/decodes certificates using their default encoding.
   *
   * @group crypto
   */
  val x509Certificate: Codec[X509Certificate] =
    certificate("X.509").
      xmap[X509Certificate](_.asInstanceOf[X509Certificate], identity).
      withToString("x509certificate")

  /**
   * Provides the `|` method on `String`, which is reverse syntax for `codec withContext ctx`.
   *
   * Usage: {{{val codec = "id" | uint8}}}
   *
   * @group combinators
   */
  final implicit class StringEnrichedWithCodecContextSupport(val context: String) extends AnyVal {
    /** Pushes context into the specified codec. */
    def |[A](codec: Codec[A]): Codec[A] = codec withContext context
  }

  // Tuple codec syntax

  /**
   * Type alias for Tuple2 in order to allow left nested tuples to be written as A ~ B ~ C ~ ....
   * @group tuples
   */
  final type ~[+A, +B] = (A, B)

  /**
   * Extractor that allows pattern matching on the tuples created by tupling codecs.
   * @group tuples
   */
  object ~ {
    def unapply[A, B](t: (A, B)): Option[(A, B)] = Some(t)
  }

  /**
   * Allows creation of left nested pairs by successive usage of `~` operator.
   * @group tuples
   */
  final implicit class ValueEnrichedWithTuplingSupport[A](val a: A) {
    def ~[B](b: B): (A, B) = (a, b)
  }

  /**
   * Allows use of a 2-arg function as a single arg function that takes a left-associated stack of pairs with 2 total elements.
   * @group tuples
   */
  final implicit def liftF2ToNestedTupleF[A, B, X](fn: (A, B) => X): ((A, B)) => X =
    fn.tupled

  /**
   * Allows use of a 3-arg function as a single arg function that takes a left-associated stack of pairs with 3 total elements.
   * @group tuples
   */
  final implicit def liftF3ToNestedTupleF[A, B, C, X](fn: (A, B, C) => X): (((A, B), C)) => X = {
    case a ~ b ~ c => fn(a, b, c)
  }

  /**
   * Allows use of a 4-arg function as a single arg function that takes a left-associated stack of pairs with 4 total elements.
   * @group tuples
   */
  final implicit def liftF4ToNestedTupleF[A, B, C, D, X](fn: (A, B, C, D) => X): ((((A, B), C), D)) => X = {
    case a ~ b ~ c ~ d => fn(a, b, c, d)
  }

  /**
   * Allows use of a 5-arg function as a single arg function that takes a left-associated stack of pairs with 5 total elements.
   * @group tuples
   */
  final implicit def liftF5ToNestedTupleF[A, B, C, D, E, X](fn: (A, B, C, D, E) => X): (((((A, B), C), D), E)) => X = {
    case a ~ b ~ c ~ d ~ e => fn(a, b, c, d, e)
  }

  /**
   * Allows use of a 6-arg function as a single arg function that takes a left-associated stack of pairs with 6 total elements.
   * @group tuples
   */
  final implicit def liftF6ToNestedTupleF[A, B, C, D, E, F, X](fn: (A, B, C, D, E, F) => X): ((((((A, B), C), D), E), F)) => X = {
    case a ~ b ~ c ~ d ~ e ~ f => fn(a, b, c, d, e, f)
  }

  /**
   * Allows use of a 7-arg function as a single arg function that takes a left-associated stack of pairs with 7 total elements.
   * @group tuples
   */
  final implicit def liftF7ToNestedTupleF[A, B, C, D, E, F, G, X](fn: (A, B, C, D, E, F, G) => X): (((((((A, B), C), D), E), F), G)) => X = {
    case a ~ b ~ c ~ d ~ e ~ f ~ g => fn(a, b, c, d, e, f, g)
  }

  /**
   * Allows use of an 8-arg function as a single arg function that takes a left-associated stack of pairs with 8 total elements.
   * @group tuples
   */
  final implicit def liftF8ToNestedTupleF[A, B, C, D, E, F, G, H, X](fn: (A, B, C, D, E, F, G, H) => X): ((((((((A, B), C), D), E), F), G), H)) => X = {
    case a ~ b ~ c ~ d ~ e ~ f ~ g ~ h => fn(a, b, c, d, e, f, g, h)
  }

  // DiscriminatorCodec syntax

  /**
   * Provides syntax for building a [[DiscriminatorCodec]].
   *
   * Usage: {{{
   val codecA: Codec[A] = ...
   val codecB: Codec[B] = ...

   val codecE: Codec[Either[A,B]] =
     discriminated[Either[A,B]].by(uint8)
     .| (0) { case Left(l) => l } (Left.apply) (codecA)
     .| (1) { case Right(r) => r } (Right.apply) (codecB)
     .build
   }}}

   * This encodes an `Either[A,B]` by checking the given patterns
   * in sequence from top to bottom. For the first pattern that matches,
   * it emits the corresponding discriminator value: `0` for `Left`
   * and `1` for `Right`, encoded via the `uint8` codec. It then emits
   * either an encoded `A`, encoded using `codecA`, or an encoded `B`,
   * using `codecB`.
   *
   * Decoding is the mirror of this; the returned `codecE` will first
   * read an `Int`, using the `uint8` codec. If it is a `0`, it then
   * runs `codecA`, and injects the result into `Either` via `Left.apply`.
   * If it is a `1`, it runs `codecB` and injects the result into `Either`
   * via `Right.apply`.
   *
   * There are a few variations on this syntax. See [[DiscriminatorCodec]] for details.
   *
   * @group combinators
   */
  def discriminated[A]: NeedDiscriminatorCodec[A] = new NeedDiscriminatorCodec[A] {
    final def by[B](discriminatorCodec: Codec[B]): DiscriminatorCodec[A, B] =
      new DiscriminatorCodec[A, B](discriminatorCodec, Vector(), CodecTransformation.Id)
  }

  /**
   * Provides a codec for an enumerated set of values, where each enumerated value is
   * mapped to a tag.
   *
   * @param discriminatorCodec codec used to encode/decode tag value
   * @param mappings mapping from tag values to/from enum values
   * @group combinators
   */
  def mappedEnum[A, B](discriminatorCodec: Codec[B], mappings: (A, B)*): DiscriminatorCodec[A, B] =
    mappedEnum(discriminatorCodec, mappings.toMap)

  /**
   * Provides a codec for an enumerated set of values, where each enumerated value is
   * mapped to a tag.
   *
   * @param discriminatorCodec codec used to encode/decode tag value
   * @param map mapping from tag values to/from enum values
   * @group combinators
   */
  def mappedEnum[A, B](discriminatorCodec: Codec[B], map: Map[A, B]): DiscriminatorCodec[A, B] = {
    map.foldLeft(discriminated[A].by(discriminatorCodec)) { case (acc, (value, tag)) =>
      acc.subcaseO(tag)(a => if (a == value) Some(a) else None)(provide(value))
    }
  }

  /**
   * Alternative to [[fallback]] that only falls back to left codec when the right codec fails to decode
   * due to an unknown discriminator (i.e., `KnownDiscriminatorType[_]#UnknownDiscriminator`).
   *
   * @param left codec to use when the right codec fails due to an unknown discriminator error
   * @param right codec to use by default when decoding
   * @group combinators
   */
  def discriminatorFallback[L, R](left: Codec[L], right: Codec[R]): Codec[Either[L, R]] = new Codec[Either[L, R]] {
    def sizeBound = left.sizeBound | right.sizeBound
    def encode(e: Either[L, R]) = e.fold(left.encode, right.encode)
    def decode(b: BitVector) = right.decode(b).map(_.map(Right(_))).recoverWith {
      case _: KnownDiscriminatorType[_]#UnknownDiscriminator => left.decode(b).map(_.map(Left(_)))
    }
  }

  /**
   * Codec for an [[Enumeration]] that encodes/decodes using [[Enumeration.Value.id]] values.
   *
   * @param discriminator the codec for [[Enumeration.Value.id]] values
   * @param enumeration the target [[Enumeration]]
   * @return
   */
  def enumerated(discriminator: Codec[Int], enumeration: Enumeration) =
    scodec.codecs.mappedEnum(discriminator, enumeration.values.map(e => e -> e.id).toMap)

  /**
   * Converts an `HList` of codecs in to a single codec.
   * That is, converts `Codec[X0] :: Codec[X1] :: ... :: Codec[Xn] :: HNil` in to a
   * `Codec[X0 :: X1 :: ... :: Xn :: HNil].
   * @group combinators
   */
  def hlist[L <: HList](l: L)(implicit toHListCodec: ToHListCodec[L]): toHListCodec.Out = toHListCodec(l)

  /**
   * Wraps a codec and adds logging of each encoding and decoding operation.
   *
   * The `logEncode` and `logDecode` functions are called with the result of each encoding and decoding
   * operation.
   *
   * This method is intended to be used to build a domain specific logging combinator. For example: {{{
   * def log[A] = logBuilder[A]((a, r) => myLogger.debug(s"..."), (b, r) => myLogger.debug(s"...")) _
   * ...
   * log(myCodec)
   * }}}
   *
   * For quick logging to standard out, consider using [[logFailuresToStdOut]].
   *
   * @group logging
   */
  def logBuilder[A](logEncode: (A, Attempt[BitVector]) => Unit, logDecode: (BitVector, Attempt[DecodeResult[A]]) => Unit)(codec: Codec[A]): Codec[A] = new Codec[A] {
    override def sizeBound = codec.sizeBound
    override def encode(a: A) = {
      val res = codec.encode(a)
      logEncode(a, res)
      res
    }
    override def decode(b: BitVector) = {
      val res = codec.decode(b)
      logDecode(b, res)
      res
    }
    override def toString = codec.toString
  }

  private val constUnit: Any => Unit = _ => ()

  /**
   * Variant of [[logBuilder]] that only logs successful results.
   * @group logging
   */
  def logSuccessesBuilder[A](logEncode: (A, BitVector) => Unit, logDecode: (BitVector, DecodeResult[A]) => Unit)(codec: Codec[A]): Codec[A] =
    logBuilder[A]((a, r) => r.fold(constUnit, logEncode(a, _)), (b, r) => r.fold(constUnit, logDecode(b, _)))(codec)

  /**
   * Variant of [[logBuilder]] that only logs failed results.
   * @group logging
   */
  def logFailuresBuilder[A](logEncode: (A, Err) => Unit, logDecode: (BitVector, Err) => Unit)(codec: Codec[A]): Codec[A] =
    logBuilder[A]((a, r) => r.fold(logEncode(a, _), constUnit), (b, r) => r.fold(logDecode(b, _), constUnit))(codec)

  /**
   * Combinator intended for use in debugging that logs all encoded values and decoded values to standard out.
   *
   * @param prefix prefix string to include in each log statement
   * @group logging
   */
  def logToStdOut[A](codec: Codec[A], prefix: String = ""): Codec[A] = {
    val pfx = if (prefix.isEmpty) "" else s"$prefix: "
    logBuilder[A]((a, r) => println(s"${pfx}encoded $a to $r"), (b, r) => println(s"${pfx}decoded $b to $r"))(codec)
  }

  /**
   * Combinator intended for use in debugging that logs all failures while encoding or decoding to standard out.
   *
   * @param prefix prefix string to include in each log statement
   * @group logging
   */
  def logFailuresToStdOut[A](codec: Codec[A], prefix: String = ""): Codec[A] = {
    val pfx = if (prefix.isEmpty) "" else s"$prefix: "
    logFailuresBuilder[A]((a, e) => println(s"${pfx}failed to encode $a: $e"), (b, e) => println(s"${pfx}failed to decode $b: $e"))(codec)
  }

  /** Provides common implicit codecs. */
  object implicits extends ImplicitCodecs
}
<|MERGE_RESOLUTION|>--- conflicted
+++ resolved
@@ -1106,23 +1106,8 @@
    * @param filter a codec that represents pre/post-processing stages for input/output bits
    * @param codec the target codec
    * @tparam A the result type
-   * @return
-   */
-<<<<<<< HEAD
-  def checksummedBits[A](target: Codec[A], checksum: Encoder[BitVector], rangeSize: Decoder[Long], rangePadding: Long): Codec[A] =
-    new ChecksumCodec(target, checksum, rangeSize, rangePadding)
-
-  /**
-   * Byte equivalent of [[checksummed]].
-   * @param checksum an encoder that computes a checksum for a ByteVector
-   * @param rangeSize a decoder that decodes the size of the the byte-range to be verified
-   * @param rangePadding size padding for the byte-range
-   * @tparam A
-   * @return
-   */
-  def checksummedBytes[A](target: Codec[A], checksum: Encoder[ByteVector], rangeSize: Decoder[Int], rangePadding: Int): Codec[A] =
-    checksummedBits(target, checksum.contramap[BitVector](_.bytes), rangeSize.map(_ * 8L), rangePadding * 8L)
-=======
+   * @group combinators
+   */
   def filtered[A](filter: Codec[BitVector], codec: Codec[A]): Codec[A] = new Codec[A] {
       def encode(value: A): Attempt[BitVector] = codec.encode(value) flatMap filter.encode
       def sizeBound: SizeBound = filter.sizeBound
@@ -1137,7 +1122,7 @@
    * @param checksum a codec that encodes a bit-range to a bit-checksum and decodes bits to a bit-range
    * @param codec the target codec
    * @tparam A the result type
-   * @return
+   * @group combinators
    * @see [[ChecksumCodec]]
    */
   def checksummed[A](checksum: Codec[BitVector], codec: Codec[A]): Codec[A] = filtered(new Codec[BitVector] {
@@ -1152,7 +1137,6 @@
                 if (expected == actual) Attempt.successful(DecodeResult(r.value, remainder))
                 else Attempt.failure(ChecksumCodec.Mismatch(r.value, expected, actual)))))
     }, codec)
->>>>>>> 68a65949
 
   /**
    * Codec that encrypts and decrypts using a `javax.crypto.Cipher`.
